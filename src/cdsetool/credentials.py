--- conflicted
+++ resolved
@@ -183,24 +183,15 @@
                 key = self.__jwk_client.get_signing_key_from_jwt(self.__access_token)
             except jwt.PyJWKClientConnectionError as e:
                 raise TokenClientConnectionError from e
-<<<<<<< HEAD
-            jwt.decode(
-                self.__access_token,
-                key=key.key,
-                algorithms=self.__id_token_signing_algos,
-                options={"verify_aud": False},
-            )
-=======
             try:
                 jwt.decode(
                     self.__access_token,
                     key=key.key,
-                    algorithms=key._algorithms,  # pylint: disable=protected-access
+                    algorithms=self.__id_token_signing_algos,  # pylint: disable=protected-access
                     options={"verify_aud": False},
                 )
             except jwt.ExpiredSignatureError as e:
                 raise TokenExpiredSignatureError from e
->>>>>>> 371048c5
 
     def __read_credentials(self):
         try:
