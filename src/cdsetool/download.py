"""
Download features from a Copernicus Data Space Ecosystem OpenSearch API result

Provides a function to download a single feature, and a function to download
all features in a result set.
"""

import os
import random
import tempfile
import time
import shutil
<<<<<<< HEAD
from typing import Optional, Dict
from dataclasses import dataclass

=======
from typing import Any, Dict, Generator, Union

from requests import Session
from requests.exceptions import ChunkedEncodingError
from urllib3.exceptions import ProtocolError
>>>>>>> f6b1c22b
from cdsetool._processing import _concurrent_process
from cdsetool.credentials import (
    Credentials,
    TokenClientConnectionError,
    TokenExpiredSignatureError,
)
from cdsetool.logger import NoopLogger
from cdsetool.monitor import NoopMonitor, StatusMonitor
from cdsetool.query import FeatureQuery


<<<<<<< HEAD
@dataclass
class DownloadResult:
    """
    Describes the result of a download operation, whether it was successful or not.
    Contains relevant information about the feature and the download operation.
    """

    success: bool
    feature: Dict[str, any]
    filename: Optional[str]
    message: Optional[str]

    @staticmethod
    def ok(feature, filename):
        """
        Create a successful DownloadResult
        """
        return DownloadResult(True, feature, filename, None)

    @staticmethod
    def fail(feature, message):
        """
        Create a failed DownloadResult
        """
        return DownloadResult(False, feature, None, message)

    def __str__(self):
        if self.success:
            return f"Downloaded {self.feature.get('id')} to {self.filename}"

        return f"Failed to download {self.feature.get('id')}: {self.message}"


def download_feature(feature, path, options=None):
=======
def download_feature(
    feature, path: str, options: Union[Dict[str, Any], None] = None
) -> Union[str, None]:
>>>>>>> f6b1c22b
    """
    Download a single feature

    Returns a DownloadResult object
    """
    options = options or {}
    log = _get_logger(options)
    url = _get_feature_url(feature)
    title = feature.get("properties").get("title")

    if not url:
        log.debug(f"Bad URL ('{url}')")
        return DownloadResult.fail(feature, "Feature has no download URL")

    if not title:
        log.debug(f"Bad title ('{title}')")
        return DownloadResult.fail(feature, "Feature has no title")

    filename = title.replace(".SAFE", ".zip")
    result_path = os.path.join(path, filename)

    if not options.get("overwrite_existing", False) and os.path.exists(result_path):
        log.debug(f"File {result_path} already exists, skipping..")
        return DownloadResult.ok(feature, filename)

    with _get_monitor(options).status() as status:
        status.set_filename(filename)
        attempts = 0
        while attempts < 10:
            attempts += 1
            # Always get a new session, credentials might have expired.
            try:
                session = _get_credentials(options).get_session()
            except (TokenClientConnectionError, TokenExpiredSignatureError) as e:
                log.warning(e)
                continue
            url = _follow_redirect(url, session)
            with session.get(url, stream=True) as response:
                if response.status_code != 200:
                    log.warning(f"Status code {response.status_code}, retrying..")
                    time.sleep(60 * (1 + (random.random() / 4)))
                    continue

                status.set_filesize(int(response.headers["Content-Length"]))

                with tempfile.NamedTemporaryFile() as file:
                    # Server might not send all bytes specified by the
                    # Content-Length header before closing connection.
                    # Log as a warning and try again.
                    try:
                        for chunk in response.iter_content(chunk_size=1024 * 1024 * 5):
                            file.write(chunk)
                            status.add_progress(len(chunk))
                    except (
                        ChunkedEncodingError,
                        ConnectionResetError,
                        ProtocolError,
                    ) as e:
                        log.warning(e)
                        continue
                    shutil.copy(file.name, result_path)

<<<<<<< HEAD
                shutil.move(tmp, result_path)
                return DownloadResult.ok(feature, filename)
    log.error(f"Failed to download {filename}")
    os.close(fd)
    os.remove(tmp)
    return DownloadResult.fail(feature, "Failed to download after 5 attempts")
=======
                return filename
    log.error(f"Failed to download {filename}")
    return None
>>>>>>> f6b1c22b


def download_features(
    features: FeatureQuery, path: str, options: Union[Dict[str, Any], None] = None
) -> Generator[Union[str, None], None, None]:
    """
    Generator function that downloads all features in a result set

    Feature IDs are yielded as they are downloaded
    """
    options = options or {}

    options["credentials"] = _get_credentials(options)
    options["logger"] = _get_logger(options)

    options["monitor"] = _get_monitor(options)
    options["monitor"].start()

    def _download_feature(feature) -> Union[str, None]:
        return download_feature(feature, path, options)

    yield from _concurrent_process(
        _download_feature, features, options.get("concurrency", 1)
    )

    options["monitor"].stop()


def _get_feature_url(feature) -> str:
    return feature.get("properties").get("services").get("download").get("url")


def _follow_redirect(url: str, session: Session) -> str:
    response = session.head(url, allow_redirects=False)
    while response.status_code in range(300, 400):
        url = response.headers["Location"]
        response = session.head(url, allow_redirects=False)

    return url


def _get_logger(options: Dict) -> NoopLogger:
    return options.get("logger") or NoopLogger()


def _get_monitor(options: Dict) -> Union[StatusMonitor, NoopMonitor]:
    return options.get("monitor") or NoopMonitor()


def _get_credentials(options: Dict) -> Credentials:
    return options.get("credentials") or Credentials(
        proxies=options.get("proxies", None)
    )<|MERGE_RESOLUTION|>--- conflicted
+++ resolved
@@ -10,17 +10,13 @@
 import tempfile
 import time
 import shutil
-<<<<<<< HEAD
-from typing import Optional, Dict
 from dataclasses import dataclass
 
-=======
-from typing import Any, Dict, Generator, Union
+from typing import Any, Dict, Generator, Union, Optional
 
 from requests import Session
 from requests.exceptions import ChunkedEncodingError
 from urllib3.exceptions import ProtocolError
->>>>>>> f6b1c22b
 from cdsetool._processing import _concurrent_process
 from cdsetool.credentials import (
     Credentials,
@@ -32,7 +28,6 @@
 from cdsetool.query import FeatureQuery
 
 
-<<<<<<< HEAD
 @dataclass
 class DownloadResult:
     """
@@ -66,12 +61,9 @@
         return f"Failed to download {self.feature.get('id')}: {self.message}"
 
 
-def download_feature(feature, path, options=None):
-=======
 def download_feature(
     feature, path: str, options: Union[Dict[str, Any], None] = None
 ) -> Union[str, None]:
->>>>>>> f6b1c22b
     """
     Download a single feature
 
@@ -134,18 +126,9 @@
                         continue
                     shutil.copy(file.name, result_path)
 
-<<<<<<< HEAD
-                shutil.move(tmp, result_path)
                 return DownloadResult.ok(feature, filename)
     log.error(f"Failed to download {filename}")
-    os.close(fd)
-    os.remove(tmp)
     return DownloadResult.fail(feature, "Failed to download after 5 attempts")
-=======
-                return filename
-    log.error(f"Failed to download {filename}")
-    return None
->>>>>>> f6b1c22b
 
 
 def download_features(
