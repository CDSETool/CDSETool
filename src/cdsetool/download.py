--- conflicted
+++ resolved
@@ -55,29 +55,6 @@
     with _get_monitor(options).status() as status:
         (fd, tmp) = tempfile.mkstemp()  # pylint: disable=invalid-name
         status.set_filename(filename)
-<<<<<<< HEAD
-
-        session = _get_credentials(options).get_session()
-        session = _set_proxy(options, session)  # here set the proxy
-        url = _follow_redirect(url, session)
-        response = _retry_backoff(url, session, options)
-
-        content_length = int(response.headers["Content-Length"])
-
-        status.set_filesize(content_length)
-
-        fd, tmp = tempfile.mkstemp()  # pylint: disable=invalid-name
-        with open(fd, "wb") as file:
-            for chunk in response.iter_content(chunk_size=1024 * 1024 * 5):
-                file.write(chunk)
-                status.add_progress(len(chunk))
-        if validity_check(tmp, feature) not in (Validity.VALID, Validity.IGNORE):
-            log.error(f"Faulty checksum for {filename}")
-            os.remove(tmp)
-            return None
-        shutil.move(tmp, result_path)
-    return filename
-=======
         attempts = 0
         while attempts < 5:
             # Always get a new session, credentials might have expired.
@@ -100,14 +77,16 @@
                     for chunk in response.iter_content(chunk_size=1024 * 1024 * 5):
                         file.write(chunk)
                         status.add_progress(len(chunk))
-
+                if validity_check(tmp, feature) not in (Validity.VALID, Validity.IGNORE):
+                    log.error(f"Faulty checksum for {filename}")
+                    os.remove(tmp)
+                    return None
                 shutil.move(tmp, result_path)
                 return filename
     log.error(f"Failed to download {filename}")
     os.close(fd)
     os.remove(tmp)
     return None
->>>>>>> 8fd75a7c
 
 
 def download_features(features, path, options=None):
@@ -156,16 +135,7 @@
 
 
 def _get_credentials(options):
-<<<<<<< HEAD
-    return options.get("credentials") or Credentials()
-
-
-def _set_proxy(options, session):
-    proxies = options.get("proxies", {})
-    if proxies != {}:
-        session.proxies.update(proxies)
-    return session
-
+    return options.get("credentials") or Credentials(proxies=options.get("proxies", None))
 
 def validity_check(temp_path, product_info):
     """Given it's temp_path and metadata info checks if the data downloaded is valid"""
@@ -212,8 +182,3 @@
         "BLAKE3": blake3(),
     }.get(algo)
     return algo, checksum
-=======
-    return options.get("credentials") or Credentials(
-        proxies=options.get("proxies", None)
-    )
->>>>>>> 8fd75a7c
